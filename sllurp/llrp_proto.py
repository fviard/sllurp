--- conflicted
+++ resolved
@@ -2226,16 +2226,10 @@
         'KeepaliveTriggerType',
         'TimeInterval',
     ],
-<<<<<<< HEAD
     'decode': decode_KeepaliveSpec
-=======
-    'decode': basic_param_decode_generator(ubyte_uint_unpack,
-                                           'KeepaliveTriggerType',
-                                           'TimeInterval'),
     'encode': basic_auto_param_encode_generator(ubyte_uint_pack,
                                                 'KeepaliveTriggerType',
                                                 'TimeInterval')
->>>>>>> c1fed021
 }
 
 
